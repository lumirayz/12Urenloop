var http = require("http");
var url = require("url");

function start(eventParser,handler){
    function onRequest(request,response){
	//BOXXY
	//register view client
	var pathname = url.parse(request.url).pathname;


	response.writeHead(200,{"Content-Type": "text/plain"});
<<<<<<< HEAD
	response.write(eventParser(pathname,handler));
		     
=======
	response.write("Hello world");
>>>>>>> e98157e5
	response.end();
    }
    http.createServer(onRequest).listen(8888);
    console.log("Server started");
}
exports.start = start;<|MERGE_RESOLUTION|>--- conflicted
+++ resolved
@@ -9,12 +9,7 @@
 
 
 	response.writeHead(200,{"Content-Type": "text/plain"});
-<<<<<<< HEAD
-	response.write(eventParser(pathname,handler));
-		     
-=======
-	response.write("Hello world");
->>>>>>> e98157e5
+	response.write(eventParser(pathname,handler));		     
 	response.end();
     }
     http.createServer(onRequest).listen(8888);
