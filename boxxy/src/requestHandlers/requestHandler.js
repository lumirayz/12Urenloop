--- conflicted
+++ resolved
@@ -7,12 +7,9 @@
 function remove_view_client(){
     //remove ID
     //check if ID already exist
-<<<<<<< HEAD
-    console.log("remove view clien with ID: ");
+    console.log("remove view client with ID: ");
     return "removed view client";
-=======
-    console.log("remove view client with ID: ");
->>>>>>> e98157e5
+
 }
 function default_handler(){
     console.log("request default request handler");
