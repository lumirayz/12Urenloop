--- conflicted
+++ resolved
@@ -5,20 +5,10 @@
         <meta name="viewport" content="width=device-width, initial-scale=1">
 
         <title>Scores</title>
-
-<<<<<<< HEAD
-        <script type="text/JavaScript" src="http://live.12urenloop.be/js/boxxy.js"></script>
-
-        <script type="text/JavaScript" src="http://live.12urenloop.be/js/jquery-1.7.1.min.js"></script>
-        <script type="text/JavaScript" src="http://live.12urenloop.be/socket.io/socket.io.js"></script>
-
-        <script type="text/JavaScript" src="http://d3js.org/d3.v3.min.js"></script>
-=======
         <script src="http://live.12urenloop.be/js/boxxy.js"></script>
         <script src="http://live.12urenloop.be/js/jquery-1.7.1.min.js"></script>
         <script src="http://live.12urenloop.be/socket.io/socket.io.js"></script>
         <script src="http://d3js.org/d3.v3.min.js"></script>
->>>>>>> 26c51f44
 
         <link rel="stylesheet" type="text/css" href="http://live.12urenloop.be/css/application.css">
     </head>
@@ -58,34 +48,12 @@
                 data;
 
             $(document).ready(function () {
-<<<<<<< HEAD
-=======
-                boxxy.onUpdate = function () {
-
-                }
-
-                // This function gets executed when the state is reset: so either
-                // the client initially connects, or when it reconnects after a
-                // failure.
-                boxxy.onPutState = function (stateDelta) {
-                    // Out with the old, in with the new
-                    $("#ranking").html("");
->>>>>>> 26c51f44
 
                 // This functions draws the complete visualisation
-                // teams should be the teams object from the state object
+                // teams should be an array with teams
                 function redrawEverything(teams) {
                     // Create a D3 readable array
-                    data = [];
-<<<<<<< HEAD
-                    for(var key in teams){
-                        data.push(teams[key]);
-=======
-                    for(var key in boxxy.teams){
-                        data.push(boxxy.teams[key]);
->>>>>>> 26c51f44
-                    }
-                    data.sort(function(a, b) { return b.laps - a.laps });
+                    data = teams.sort(function(a, b) { return b.laps - a.laps });
 
                     // Set up the main svg
                     rankingSvg = d3.select("#ranking")
@@ -154,7 +122,7 @@
                 boxxy.onPutState = function (state) {
                     // Out with the old, in with the new
                     $("#ranking").html("");
-                    redrawEverything(state.teams);
+                    redrawEverything(boxxy.teamsByScore());
                 }
 
                 // This function gets executed when a team completes a lap.
