--- conflicted
+++ resolved
@@ -26,16 +26,10 @@
             print (team, event)
             publish pubSub $ CounterEvent team event
 
-<<<<<<< HEAD
-    _ <- forkIO $ Sensor.listen (configSensorPort config) sensorHandler
-    _ <- forkIO $ counter config counterHandler sensorOut
-    _ <- forkIO $ monitor config
-=======
     -- Connecting the sensor to the counter
     sensorChan <- newChan
 
-    config <- readConfigFile "count-von-count.yaml"
     _      <- forkIO $ Sensor.listen config sensorChan
     _      <- forkIO $ counter config counterHandler sensorChan
->>>>>>> ef455925
+    _      <- forkIO $ monitor config
     Web.listen config pubSub